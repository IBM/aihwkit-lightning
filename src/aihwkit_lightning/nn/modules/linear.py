--- conflicted
+++ resolved
@@ -18,18 +18,9 @@
 from torch import Tensor, cuda, tensor, int32
 from torch.nn import Linear
 from .base import AnalogLayerBase
-<<<<<<< HEAD
-from .torch_utils.torch_linear import TorchLinear
-from ...simulator.configs import (
-    TorchInferenceRPUConfig,
-    WeightClipType,
-    WeightModifierType,
-)
-=======
 from .torch_utils.torch_abs_max import sliced_abs_max
 from .torch_utils.torch_linear import TorchLinear
 from ...simulator.configs import TorchInferenceRPUConfig, WeightClipType
->>>>>>> e14cc93a
 
 
 def is_at_least_volta_gpu():
