# -*- coding: utf-8 -*-

# (C) Copyright 2024 IBM. All Rights Reserved.
#
# This code is licensed under the Apache License, Version 2.0. You may
# obtain a copy of this license in the LICENSE.txt file in the root directory
# of this source tree or at http://www.apache.org/licenses/LICENSE-2.0.
#
# Any modifications or derivative works of this code must retain this
# copyright notice, and modified files need to carry a notice indicating
# that they have been altered from the originals.

"""Analog-aware inference optimizer."""

from types import new_class
<<<<<<< HEAD
from typing import Any, Dict, Type, Callable, Generator
=======
from typing import Any, Dict, Type, Generator, Callable
>>>>>>> dff79e3a

from torch.optim import Optimizer

from aihwkit_lightning.nn import AnalogLayerBase


class AnalogOptimizer(Optimizer):
    """Generic optimizer that wraps an existing ``Optimizer`` for analog inference.

    This class wraps an existing ``Optimizer``, customizing the optimization
    step for triggering the analog update needed for analog tiles. All other
    (digital) parameters are governed by the given torch optimizer. In case of
    hardware-aware training (``InferenceTile``) the tile weight update is also
    governed by the given optimizer, otherwise it is using the internal analog
    update as defined in the ``rpu_config``.

    The ``AnalogOptimizer`` constructor expects the wrapped optimizer class as
    the first parameter, followed by any arguments required by the wrapped
    optimizer.

    Note:
        The instances returned are of a *new* type that is a subclass of:

        * the wrapped ``Optimizer`` (allowing access to all their methods and
          attributes).
        * this ``AnalogOptimizer``.

    Example:
        The following block illustrate how to create an optimizer that wraps
        standard SGD:

        >>> from torch.optim import SGD
        >>> from torch.nn import Linear
        >>> from aihwkit.simulator.configs.configs import InferenceRPUConfig
        >>> from aihwkit.optim import AnalogOptimizer
        >>> model = AnalogLinear(3, 4, rpu_config=InferenceRPUConfig)
        >>> optimizer = AnalogOptimizer(SGD, model.parameters(), lr=0.02)
    """

    SUBCLASSES = {}  # type: Dict[str, Type]
    """Registry of the created subclasses."""

    def __new__(cls, optimizer_cls: Type, *_: Any, **__: Any) -> "AnalogOptimizer":
        subclass_name = "{}{}".format(cls.__name__, optimizer_cls.__name__)

        # Retrieve or create a new subclass, that inherits both from
        # `AnalogOptimizer` and for the specific torch optimizer
        # (`optimizer_cls`).
        if subclass_name not in cls.SUBCLASSES:
            cls.SUBCLASSES[subclass_name] = new_class(subclass_name, (cls, optimizer_cls), {})

        return super().__new__(cls.SUBCLASSES[subclass_name])

    # pylint: disable=unused-argument
    def __init__(self, _: Type, analog_layers: Callable[[], Generator], *args: Any, **kwargs: Any):
        super().__init__(*args, **kwargs)

        def hook(*_: Any, **__: Any):
            for analog_layer in analog_layers():
                analog_layer: AnalogLayerBase  # type: ignore[no-redef]
                analog_layer.post_step()

        self.register_step_post_hook(hook)<|MERGE_RESOLUTION|>--- conflicted
+++ resolved
@@ -13,11 +13,7 @@
 """Analog-aware inference optimizer."""
 
 from types import new_class
-<<<<<<< HEAD
-from typing import Any, Dict, Type, Callable, Generator
-=======
 from typing import Any, Dict, Type, Generator, Callable
->>>>>>> dff79e3a
 
 from torch.optim import Optimizer
 
