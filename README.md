--- conflicted
+++ resolved
@@ -32,28 +32,7 @@
 
 Models can be easily converted between the two frameworks, allowing you to train efficiently with Lightning and then export to AIHWKIT for detailed analysis and inference simulation.
 
-<<<<<<< HEAD
-
-## Installing a previous version
-For version `v1.0.1`, you can do
-```bash
-pip install scikit-build
-pip install git+https://github.com/IBM/aihwkit-lightning.git@v1.0.1
-```
-or with
-
-```bash
-git clone git@github.com:IBM/aihwkit-lightning.git
-pip install scikit-build
-git checkout v1.0.1
-cd aihwkit-lightning
-pip install -e .
-```
-
-## Installing the nightly version
-=======
 ## Installing the nightly version (recommended)
->>>>>>> e14cc93a
 ```bash
 pip install git+https://github.com/IBM/aihwkit-lightning.git
 ```
